import saltax
import strax
import straxen
import configparser
from datetime import datetime
import sys
import gc
import os
straxen.print_versions()

now = datetime.now()
_, runid = sys.argv
runid = int(runid)
strrunid = str(runid).zfill(6)

config = configparser.ConfigParser()
config.read('config.ini')
output_folder = str(config.get('job', 'output_folder'))
saltax_mode = config.get('job', 'saltax_mode')
faxconf_version = config.get('job', 'faxconf_version')
generator_name = config.get('job', 'generator_name')
recoil = config.getint('job', 'recoil')
mode = config.get('job', 'mode')
process_data = config.getboolean('job', 'process_data')
process_simu = config.getboolean('job', 'process_simu')
skip_records = config.getboolean('job', 'skip_records')
storage_to_patch = config.get('job', 'storage_to_patch').split(',')
delete_records = config.getboolean('job', 'delete_records')

to_process_dtypes = ['peaklets', 'merged_s2s', 'peak_basics',
					 'events', 'event_basics', 'event_info', 'event_pattern_fit',
					 'event_shadow', 'event_ambience', 'event_n_channel','veto_intervals',
					 'cuts_basic']
if not skip_records:
	to_process_dtypes = ['records'] + to_process_dtypes

print("Used time:", datetime.now() - now)
now = datetime.now()

print('====================')
print("Finished importing and config loading, now start to load context.")
print("Now starting %s context for run %d"%(saltax_mode, runid))
st = saltax.contexts.sxenonnt(runid = runid,
                              saltax_mode = saltax_mode,
                              output_folder = output_folder,
                              faxconf_version = faxconf_version,
                              generator_name = generator_name,
                              recoil = recoil,
                              mode = mode)
if len(storage_to_patch) and storage_to_patch[0] != "":
	for d in storage_to_patch:
		st.storage.append(strax.DataDirectory(d, readonly=True))

st.make(strrunid, 'raw_records_simu')
gc.collect()
for dt in to_process_dtypes:
	print("Making %s. "%dt)
	try:
		st.make(strrunid, dt, save=(dt))
		print("Done with %s. "%dt)
	except NotImplementedError as e:
		print("The cut_basics for run %d is not implemented. "%runid)
	gc.collect()

print("Used time:", datetime.now() - now)
now = datetime.now()

print("Finished making all the computation for run %d in \
	saltax mode salt. "%(runid))
<<<<<<< HEAD

=======
if delete_records:
	print("Deleting records.")
	records_name = str(st.key_for(strrunid, 'records'))
	records_path = os.path.join(output_folder, records_name)
	if os.path.exists(records_path):
		os.rmdir(records_path)
		gc.collect()
		print("Deleted records for run %d in saltax mode salt. "%(runid))
print('====================')


>>>>>>> b833675b
if saltax_mode == 'salt':
	if process_data:
		print('====================')
		print("Since you specified saltax_mode = salt, \
          	   we will also compute simulation-only and data-only.")
		print("Now starting data-only context for run %d"%(runid))
		st = saltax.contexts.sxenonnt(runid = runid, saltax_mode = 'data', 
									  output_folder = output_folder, 
									  faxconf_version = faxconf_version, 
									  generator_name = generator_name,
									  recoil = recoil,
									  mode = mode)
		if len(storage_to_patch) and storage_to_patch[0] != "":
			for d in storage_to_patch:
				st.storage.append(strax.DataDirectory(d, readonly=True))
		
		for dt in to_process_dtypes:
			print("Making %s. "%dt)
			try:
				st.make(strrunid, dt, save=(dt))
				print("Done with %s. "%dt)
			except NotImplementedError as e:
				print("The cut_basics for run %d is not implemented. "%runid)
			gc.collect()

		print("Used time:", datetime.now() - now)
		now = datetime.now()

		print("Finished making all the computation for run %d in \
			saltax mode %s. "%(runid, 'data'))

		print("Finished making all the computation for run %d in \
			saltax mode data. "%(runid))
<<<<<<< HEAD
=======
		if delete_records:
			print("Deleting records.")
			records_name = str(st.key_for(strrunid, 'records'))
			records_path = os.path.join(output_folder, records_name)
			if os.path.exists(records_path):
				os.rmdir(records_path)
				gc.collect()
				print("Deleted records for run %d in saltax mode data. "%(runid))
>>>>>>> b833675b
		print('====================')
	else:
		print("You specified process_data = False, so we will not process data.")
		
	if process_simu:
		print('====================')
		print("Now starting simu-only context for run %d"%(runid))
		st = saltax.contexts.sxenonnt(runid = runid,
									saltax_mode = 'simu',
									output_folder = output_folder,
									faxconf_version = faxconf_version,
									generator_name = generator_name,
									recoil = recoil,
									mode = mode)
		if len(storage_to_patch) and storage_to_patch[0] != "":
			for d in st.storage:
				st.storage.append(strax.DataDirectory(d, readonly=True))
				
		st.make(strrunid, 'raw_records_simu')
		gc.collect()
		for dt in to_process_dtypes:
			print("Making %s. "%dt)
<<<<<<< HEAD
			try:
				st.make(strrunid, dt, save=(dt))
				print("Done with %s. "%dt)
			except NotImplementedError as e:
				print("The cut_basics for run %d is not implemented. "%runid)
			gc.collect()

		print("Used time:", datetime.now() - now)
		now = datetime.now()

		print("Finished making all the computation for run %d in \
			saltax mode %s. "%(runid, 'simu'))

		print("Finished making all the computation for run %d in \
			saltax mode simu. "%(runid))
		print('====================')
	else:
		print("You specified process_simu = False, so we will not process simu.")

if delete_records:
	print("Deleting records.")
	records_name = str(st.key_for(strrunid, 'records'))
	records_path = os.path.join(output_folder, records_name)
	if os.path.exists(records_path):
		os.rmdir(records_path)
		gc.collect()
		print("Deleted records for run %d in saltax mode salt. "%(runid))
print('====================')
=======
			st.make(strrunid, dt, save=(dt))
			print("Done with %s. "%dt)
			gc.collect()

		print("Used time:", datetime.now() - now)
		now = datetime.now()

		print("Finished making all the computation for run %d in \
			saltax mode %s. "%(runid, 'simu'))

		print("Finished making all the computation for run %d in \
			saltax mode simu. "%(runid))
		if delete_records:
			print("Deleting records.")
			records_name = str(st.key_for(strrunid, 'records'))
			records_path = os.path.join(output_folder, records_name)
			if os.path.exists(records_path):
				os.rmdir(records_path)
				gc.collect()
				print("Deleted records for run %d in saltax mode simu. "%(runid))
		print('====================')
	else:
		print("You specified process_simu = False, so we will not process simu.")
>>>>>>> b833675b

print("Finished all. Exiting.")<|MERGE_RESOLUTION|>--- conflicted
+++ resolved
@@ -67,21 +67,7 @@
 
 print("Finished making all the computation for run %d in \
 	saltax mode salt. "%(runid))
-<<<<<<< HEAD
 
-=======
-if delete_records:
-	print("Deleting records.")
-	records_name = str(st.key_for(strrunid, 'records'))
-	records_path = os.path.join(output_folder, records_name)
-	if os.path.exists(records_path):
-		os.rmdir(records_path)
-		gc.collect()
-		print("Deleted records for run %d in saltax mode salt. "%(runid))
-print('====================')
-
-
->>>>>>> b833675b
 if saltax_mode == 'salt':
 	if process_data:
 		print('====================')
@@ -115,17 +101,7 @@
 
 		print("Finished making all the computation for run %d in \
 			saltax mode data. "%(runid))
-<<<<<<< HEAD
-=======
-		if delete_records:
-			print("Deleting records.")
-			records_name = str(st.key_for(strrunid, 'records'))
-			records_path = os.path.join(output_folder, records_name)
-			if os.path.exists(records_path):
-				os.rmdir(records_path)
-				gc.collect()
-				print("Deleted records for run %d in saltax mode data. "%(runid))
->>>>>>> b833675b
+
 		print('====================')
 	else:
 		print("You specified process_data = False, so we will not process data.")
@@ -148,7 +124,7 @@
 		gc.collect()
 		for dt in to_process_dtypes:
 			print("Making %s. "%dt)
-<<<<<<< HEAD
+
 			try:
 				st.make(strrunid, dt, save=(dt))
 				print("Done with %s. "%dt)
@@ -177,30 +153,6 @@
 		gc.collect()
 		print("Deleted records for run %d in saltax mode salt. "%(runid))
 print('====================')
-=======
-			st.make(strrunid, dt, save=(dt))
-			print("Done with %s. "%dt)
-			gc.collect()
 
-		print("Used time:", datetime.now() - now)
-		now = datetime.now()
-
-		print("Finished making all the computation for run %d in \
-			saltax mode %s. "%(runid, 'simu'))
-
-		print("Finished making all the computation for run %d in \
-			saltax mode simu. "%(runid))
-		if delete_records:
-			print("Deleting records.")
-			records_name = str(st.key_for(strrunid, 'records'))
-			records_path = os.path.join(output_folder, records_name)
-			if os.path.exists(records_path):
-				os.rmdir(records_path)
-				gc.collect()
-				print("Deleted records for run %d in saltax mode simu. "%(runid))
-		print('====================')
-	else:
-		print("You specified process_simu = False, so we will not process simu.")
->>>>>>> b833675b
 
 print("Finished all. Exiting.")